--- conflicted
+++ resolved
@@ -48,11 +48,7 @@
         Connection.current = self
 
     @classmethod
-<<<<<<< HEAD
-    def set(cls, descriptor, creator=None):
-=======
-    def set(cls, descriptor, displaycon):
->>>>>>> 5342d57b
+    def set(cls, descriptor, displaycon, creator=None):
         "Sets the current database connection"
 
         if descriptor:
